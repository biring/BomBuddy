# This file keeps track of the application version and build version.

# Define version components
MAJOR = 0
MINOR = 0
PATCH = 0
<<<<<<< HEAD
BUILD = 9
=======
BUILD = 4
>>>>>>> 7bcf8acf

# Build the version string
__version__ = f"{MAJOR}.{MINOR}.{PATCH}"
__build__ = f"{BUILD}"<|MERGE_RESOLUTION|>--- conflicted
+++ resolved
@@ -4,11 +4,7 @@
 MAJOR = 0
 MINOR = 0
 PATCH = 0
-<<<<<<< HEAD
-BUILD = 9
-=======
-BUILD = 4
->>>>>>> 7bcf8acf
+BUILD = 7
 
 # Build the version string
 __version__ = f"{MAJOR}.{MINOR}.{PATCH}"
